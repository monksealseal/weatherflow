module.exports = {
  env: {
    browser: true,
    es2021: true,
    jest: true
  },
  extends: [
    'eslint:recommended',
    'plugin:react/recommended',
    'plugin:react-hooks/recommended',
    'plugin:@typescript-eslint/recommended'
  ],
  parser: '@typescript-eslint/parser',
  parserOptions: {
    ecmaFeatures: {
      jsx: true
    },
    ecmaVersion: 'latest',
    sourceType: 'module'
  },
  plugins: ['react', '@typescript-eslint', 'jsx-a11y'],
  globals: {
    JSX: 'readonly'
  },
  rules: {
    'react/react-in-jsx-scope': 'off',
    'react/prop-types': 'off',
    'no-unused-vars': 'off',
<<<<<<< HEAD
    '@typescript-eslint/no-unused-vars': ['error', { argsIgnorePattern: '^_' }]
=======
    '@typescript-eslint/no-unused-vars': ['error', { argsIgnorePattern: '^_', varsIgnorePattern: '^_' }]
>>>>>>> d57b9b29
  },
  settings: {
    react: {
      version: 'detect'
    }
  },
  globals: {
    JSX: 'readonly'
  }
};<|MERGE_RESOLUTION|>--- conflicted
+++ resolved
@@ -26,11 +26,7 @@
     'react/react-in-jsx-scope': 'off',
     'react/prop-types': 'off',
     'no-unused-vars': 'off',
-<<<<<<< HEAD
     '@typescript-eslint/no-unused-vars': ['error', { argsIgnorePattern: '^_' }]
-=======
-    '@typescript-eslint/no-unused-vars': ['error', { argsIgnorePattern: '^_', varsIgnorePattern: '^_' }]
->>>>>>> d57b9b29
   },
   settings: {
     react: {
