import { useEffect, useMemo, useState } from 'react';
import Plot from 'react-plotly.js';
import { PredictionResult } from '../api/types';

interface Props {
  prediction: PredictionResult;
}

function PredictionViewer({ prediction }: Props): JSX.Element {
  const [channelIndex, setChannelIndex] = useState(0);
  const [stepIndex, setStepIndex] = useState(0);

  const channels = prediction.channels;
<<<<<<< HEAD
  const selectedChannel = channels[channelIndex];

  useEffect(() => {
    if (!selectedChannel) {
=======
  const selectedChannel = useMemo(
    () => channels[Math.min(channelIndex, Math.max(channels.length - 1, 0))] ?? null,
    [channelIndex, channels]
  );

  useEffect(() => {
    if (!selectedChannel) {
      setStepIndex(0);
>>>>>>> e092fb37
      return;
    }
    setStepIndex((index) => Math.min(index, selectedChannel.trajectory.length - 1));
  }, [channelIndex, selectedChannel]);

  const sliderMax = selectedChannel ? Math.max(selectedChannel.trajectory.length - 1, 0) : 0;
  const safeStepIndex = Math.min(stepIndex, sliderMax);

  const activeStep = useMemo(
<<<<<<< HEAD
    () => selectedChannel?.trajectory[safeStepIndex] ?? { data: [], time: 0 },
=======
    () => (selectedChannel ? selectedChannel.trajectory[safeStepIndex] : null),
>>>>>>> e092fb37
    [selectedChannel, safeStepIndex]
  );

  const timeValue =
    prediction.times.length > 0
      ? prediction.times[Math.min(safeStepIndex, prediction.times.length - 1)]
      : undefined;

  const heatmapData = useMemo(
    () => [
      {
        z: activeStep?.data ?? [],
        type: 'heatmap',
        colorscale: 'RdBu',
        reversescale: true,
        zsmooth: 'best'
      }
    ],
    [activeStep]
  );

<<<<<<< HEAD
  if (!selectedChannel) {
=======
  if (!selectedChannel || !activeStep) {
>>>>>>> e092fb37
    return (
      <section className="section-card">
        <h2>Prediction explorer</h2>
        <p>No prediction data available.</p>
      </section>
    );
  }

  return (
    <section className="section-card">
      <div className="prediction-header">
        <div>
          <h2>Prediction explorer</h2>
          <p>Inspect the generated trajectory for any channel and time step.</p>
        </div>
        <div className="prediction-stats">
          <div>
            <span>RMSE</span>
            <strong>{selectedChannel.rmse.toFixed(4)}</strong>
          </div>
          <div>
            <span>MAE</span>
            <strong>{selectedChannel.mae.toFixed(4)}</strong>
          </div>
          <div>
            <span>Baseline RMSE</span>
            <strong>{selectedChannel.baselineRmse.toFixed(4)}</strong>
          </div>
        </div>
      </div>

      <div className="prediction-controls">
        <label>
          Channel
          <select value={channelIndex} onChange={(event) => setChannelIndex(Number(event.target.value))}>
            {channels.map((channel, index) => (
              <option key={channel.name} value={index}>
                {channel.name.toUpperCase()}
              </option>
            ))}
          </select>
        </label>
        <label className="slider-label">
          Time step
          <input
            type="range"
            min={0}
            max={sliderMax}
            value={stepIndex}
            onChange={(event) => setStepIndex(Number(event.target.value))}
          />
          <span className="slider-value">t={timeValue !== undefined ? timeValue.toFixed(2) : 'n/a'}</span>
        </label>
      </div>

      <div className="heatmap-grid">
        <Plot
          data={heatmapData}
          layout={{
            autosize: true,
            margin: { t: 30, r: 30, b: 40, l: 60 },
            paper_bgcolor: 'rgba(0,0,0,0)',
            plot_bgcolor: 'rgba(0,0,0,0)',
            height: 360,
            xaxis: { title: 'Longitude' },
            yaxis: { title: 'Latitude' }
          }}
          style={{ width: '100%', height: '100%' }}
          config={{ displayModeBar: false, responsive: true }}
        />
        <div className="comparison-panels">
          <div>
            <h3>Initial</h3>
            <Plot
              data={[
                {
                  z: selectedChannel.initial,
                  type: 'heatmap',
                  colorscale: 'RdBu',
                  reversescale: true
                }
              ]}
              layout={{
                autosize: true,
                margin: { t: 30, r: 30, b: 40, l: 60 },
                height: 260,
                paper_bgcolor: 'rgba(0,0,0,0)',
                plot_bgcolor: 'rgba(0,0,0,0)',
                xaxis: { title: 'Lon' },
                yaxis: { title: 'Lat' }
              }}
              style={{ width: '100%', height: '100%' }}
              config={{ displayModeBar: false, responsive: true }}
            />
          </div>
          <div>
            <h3>Target</h3>
            <Plot
              data={[
                {
                  z: selectedChannel.target,
                  type: 'heatmap',
                  colorscale: 'RdBu',
                  reversescale: true
                }
              ]}
              layout={{
                autosize: true,
                margin: { t: 30, r: 30, b: 40, l: 60 },
                height: 260,
                paper_bgcolor: 'rgba(0,0,0,0)',
                plot_bgcolor: 'rgba(0,0,0,0)',
                xaxis: { title: 'Lon' },
                yaxis: { title: 'Lat' }
              }}
              style={{ width: '100%', height: '100%' }}
              config={{ displayModeBar: false, responsive: true }}
            />
          </div>
        </div>
      </div>
    </section>
  );
}

export default PredictionViewer;<|MERGE_RESOLUTION|>--- conflicted
+++ resolved
@@ -11,21 +11,10 @@
   const [stepIndex, setStepIndex] = useState(0);
 
   const channels = prediction.channels;
-<<<<<<< HEAD
   const selectedChannel = channels[channelIndex];
 
   useEffect(() => {
     if (!selectedChannel) {
-=======
-  const selectedChannel = useMemo(
-    () => channels[Math.min(channelIndex, Math.max(channels.length - 1, 0))] ?? null,
-    [channelIndex, channels]
-  );
-
-  useEffect(() => {
-    if (!selectedChannel) {
-      setStepIndex(0);
->>>>>>> e092fb37
       return;
     }
     setStepIndex((index) => Math.min(index, selectedChannel.trajectory.length - 1));
@@ -35,11 +24,7 @@
   const safeStepIndex = Math.min(stepIndex, sliderMax);
 
   const activeStep = useMemo(
-<<<<<<< HEAD
     () => selectedChannel?.trajectory[safeStepIndex] ?? { data: [], time: 0 },
-=======
-    () => (selectedChannel ? selectedChannel.trajectory[safeStepIndex] : null),
->>>>>>> e092fb37
     [selectedChannel, safeStepIndex]
   );
 
@@ -61,11 +46,7 @@
     [activeStep]
   );
 
-<<<<<<< HEAD
   if (!selectedChannel) {
-=======
-  if (!selectedChannel || !activeStep) {
->>>>>>> e092fb37
     return (
       <section className="section-card">
         <h2>Prediction explorer</h2>
